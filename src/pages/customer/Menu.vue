--- conflicted
+++ resolved
@@ -16,7 +16,7 @@
 const route = useRoute(); // <-- Initialize useRoute
 
 // Initialize the new table store
-const tableStore = useTableStore(); 
+const tableStore = useTableStore();
 
 // Theme setup
 const { initializeTheme, primaryColor, secondaryColor, backgroundColor } =
@@ -85,21 +85,25 @@
 // Lifecycle
 onMounted(async () => {
   // 1. CAPTURE TABLE ID FROM URL
-  if (route.query.table && typeof route.query.table === 'string') {
+  if (route.query.table && typeof route.query.table === "string") {
     const tableId = parseInt(route.query.table, 10);
-    
+
     if (!isNaN(tableId) && tableId > 0) {
       // Set the table ID in the session store
       tableStore.setTableId(tableId);
     } else {
-      console.warn(`[Table Capture] Invalid table ID found: ${route.query.table}`);
+      console.warn(
+        `[Table Capture] Invalid table ID found: ${route.query.table}`
+      );
     }
   } else if (tableStore.currentTableId === null) {
     // Optional: Log a warning or prompt the user if they navigate here directly
-    console.warn("[Table Capture] Menu accessed without a table ID query parameter.");
+    console.warn(
+      "[Table Capture] Menu accessed without a table ID query parameter."
+    );
     // In a production app, you might show a modal asking them to manually enter their table number.
   }
-  
+
   // Initialize theme first
   await initializeTheme();
   // Fetch menu items from Supabase
@@ -144,28 +148,7 @@
       </v-container>
 
       <!-- Menu Content -->
-<<<<<<< HEAD
-      <div v-else class="pb-4">
-=======
       <div v-else class="pb-16">
-        <!-- Table Identification Banner (New Feature) -->
-        <v-alert
-          v-if="tableStore.currentTableId"
-          type="success"
-          variant="tonal"
-          class="mx-4 mt-4"
-          rounded="xl"
-          style="border-left: 8px solid var(--v-theme-secondary);"
-        >
-            <div class="d-flex align-center">
-                <v-icon size="24" class="mr-3" :style="{ color: secondaryColor }">mdi-table-chair</v-icon>
-                <span class="font-weight-medium">
-                    You are ordering from Table #<strong :style="{ color: primaryColor }">{{ tableStore.currentTableId }}</strong>.
-                </span>
-            </div>
-        </v-alert>
-
->>>>>>> c70d5a72
         <!-- Restaurant Info Banner -->
         <v-card
           class="mx-4 mt-4 mb-6"
