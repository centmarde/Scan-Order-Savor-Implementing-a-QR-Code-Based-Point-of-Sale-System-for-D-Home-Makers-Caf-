<script setup lang="ts">
import { ref, onMounted, onUnmounted } from "vue";
import { useRouter } from "vue-router";
import { getInventoryImageUrl } from "@/utils/constants";
import { useTheme } from "@/composables/useTheme";
import { useTableContext } from "@/pages/admin/composables/useTableContext"; 

const router = useRouter();

// Theme setup
const { initializeTheme, primaryColor, secondaryColor } = useTheme();

// Carousel state
const currentSlide = ref(0);

// Table context - captures table ID from URL
const { tableId, initializeTable } = useTableContext();

// Auto-advance carousel every 3 seconds
let intervalId: number | undefined;
onMounted(async () => {
  // Initialize theme first
  await initializeTheme();
  
  // Initialize table from URL query parameter
  initializeTable(); // ← Captures table from URL

  intervalId = window.setInterval(() => {
    currentSlide.value = (currentSlide.value + 1) % carouselImages.length;
  }, 5000);
});

onUnmounted(() => {
  if (intervalId) window.clearInterval(intervalId);
});

// Carousel images
const carouselImages = [
  {
    src: getInventoryImageUrl("adobo.jpg"),
    alt: "Adobo Food",
  },
  {
    src: getInventoryImageUrl("sinigang.jpg"),
    alt: "Delicious Meal 2",
  },
  {
    src: getInventoryImageUrl("caldereta.png"),
    alt: "Healthy Food 3",
  },
];

/**
 * Navigate to the menu page
 */
const navigateToMenu = () => {
  router.push("/customer/menu");
};

/**
 * Navigate to employee access
 */
const navigateToEmployeeAccess = () => {
  router.push("/hero");
};
</script>

<template>
  <v-container class="pa-0 fill-height" fluid>
    <v-row justify="center" align="center" class="ma-0 pa-0 fill-height">
<<<<<<< HEAD
      <v-col cols="12" sm="8" md="6" lg="4" class="pa-4">
        <!-- Table ID Chip: Visible if tableId is set -->
        <div v-if="tableId" class="text-center">
          <v-chip color="primary" class="mb-4">
            <v-icon start>mdi-table-furniture</v-icon>
            Table {{ tableId }}
          </v-chip>
        </div>

=======
      <v-col cols="12" sm="8" md="6" lg="4" class="pa-3 pa-sm-4">
>>>>>>> 55e18e1a
        <div class="d-flex flex-column justify-space-between fill-height">
          <!-- Top section with carousel -->
          <div class="text-center mb-4 mb-sm-8">
            <v-carousel
              v-model="currentSlide"
              :height="$vuetify.display.xs ? 350 : 400"
              hide-delimiters
              show-arrows="hover"
              class="mb-4 mb-sm-6"
              touch
              transition="fade-transition"
            >
              <v-carousel-item
                v-for="(image, index) in carouselImages"
                :key="index"
              >
                <v-img
                  :src="image.src"
                  :alt="image.alt"
                  :height="$vuetify.display.xs ? 350 : 400"
                  class="mx-auto"
                  :style="{
                    borderRadius: '16px',
                    maxWidth: $vuetify.display.xs ? '100%' : '400px',
                  }"
                  cover
                />
              </v-carousel-item>
            </v-carousel>

            <!-- Carousel indicators -->
            <div class="d-flex justify-center align-center mb-4 mb-sm-6">
              <v-chip
                v-for="(image, index) in carouselImages"
                :key="index"
                :style="{
                  backgroundColor:
                    currentSlide === index ? primaryColor : secondaryColor,
                  width: '8px',
                  height: '8px',
                  minWidth: '8px',
                  borderRadius: '50%',
                }"
                size="x-small"
                variant="flat"
                class="mx-1"
                @click="currentSlide = index"
              ></v-chip>
            </div>
          </div>

          <!-- Middle section with text -->
          <div class="text-center mb-auto">
            <div
              class="text-caption text-grey-darken-1 mb-2 mb-sm-4 font-weight-medium"
              :style="{ fontSize: $vuetify.display.xs ? '0.65rem' : '' }"
            >
              30K+ FOOD ITEMS HERE
            </div>

            <h1
              class="text-h4 text-sm-h3 font-weight-bold mb-1 mb-sm-2"
              :style="{ color: primaryColor }"
            >
              Enjoy Healthy
            </h1>
            <h1
              class="text-h4 text-sm-h3 font-weight-bold mb-4 mb-sm-8"
              :style="{ color: secondaryColor }"
            >
              Food
            </h1>
          </div>

          <!-- Bottom section with button -->
          <div class="text-center">
            <v-btn
              @click="navigateToMenu"
              :size="$vuetify.display.xs ? 'large' : 'x-large'"
              rounded="xl"
              elevation="0"
              block
              class="text-white font-weight-bold text-capitalize mb-3 mb-sm-4"
              :style="{
                backgroundColor: primaryColor,
                height: $vuetify.display.xs ? '48px' : '56px',
              }"
            >
              Get Started
            </v-btn>

            <!-- Employee Access Button -->
            <v-btn
              @click="navigateToEmployeeAccess"
              variant="text"
              size="small"
              class="text-caption font-weight-medium text-lowercase"
              :style="{ color: secondaryColor }"
            >
              Employee Access
            </v-btn>
          </div>
        </div>
      </v-col>
    </v-row>
  </v-container>
</template><|MERGE_RESOLUTION|>--- conflicted
+++ resolved
@@ -68,19 +68,7 @@
 <template>
   <v-container class="pa-0 fill-height" fluid>
     <v-row justify="center" align="center" class="ma-0 pa-0 fill-height">
-<<<<<<< HEAD
-      <v-col cols="12" sm="8" md="6" lg="4" class="pa-4">
-        <!-- Table ID Chip: Visible if tableId is set -->
-        <div v-if="tableId" class="text-center">
-          <v-chip color="primary" class="mb-4">
-            <v-icon start>mdi-table-furniture</v-icon>
-            Table {{ tableId }}
-          </v-chip>
-        </div>
-
-=======
       <v-col cols="12" sm="8" md="6" lg="4" class="pa-3 pa-sm-4">
->>>>>>> 55e18e1a
         <div class="d-flex flex-column justify-space-between fill-height">
           <!-- Top section with carousel -->
           <div class="text-center mb-4 mb-sm-8">
