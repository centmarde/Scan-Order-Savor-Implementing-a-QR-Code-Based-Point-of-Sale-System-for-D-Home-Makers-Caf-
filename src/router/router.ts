import { setupLayouts } from "virtual:generated-layouts";
import { createRouter, createWebHistory } from "vue-router";

import Hero from "@/pages/index.vue";
import Auth from "@/pages/Auth.vue";
import Dashboard from "@/pages/HomeView.vue";
import NotFound from "@/pages/NotFound.vue";
import ForbiddenView from "@/pages/ForbiddenView.vue";
import AdminUserRolesView from "@/pages/admin/AdminUserRolesView.vue";
import UserManagementView from "@/pages/admin/UserManagementView.vue";

import LandingPage from "@/pages/customer/LandingPage.vue";
import Menu from "@/pages/customer/Menu.vue";
<<<<<<< HEAD
import ReviewOrder from "@/pages/customer/ReviewOrder.vue";
=======
// NOTE: Import the QR Code Generator component
import TableQRCodeGenerator from "@/pages/admin/components/TableQRCodeGenerator.vue";

>>>>>>> c70d5a72

/**
 * Route definitions for the application
 */
const routes = setupLayouts([
	{
		path: "/",
		component: LandingPage,
	},
	{
		path: "/hero",
		component: Hero,
	},
	{
		path: "/auth",
		component: Auth,
	},

	{
		path: "/customer/landing",
		redirect: "/",
	},

<<<<<<< HEAD
  {
    path: "/customer/menu",
    component: Menu,
  },
  {
    path: "/customer/review-order",
    component: ReviewOrder,
  },
=======
	{
		path: "/customer/menu",
		component: Menu,
	},
>>>>>>> c70d5a72

	{
		path: "/account/home",
		component: Dashboard,
		meta: { requiresAuth: true },
	},
    {
        path: "/admin/qr-generator",
        name: "QRCodeGenerator",
        component: TableQRCodeGenerator,
        meta: { requiresAuth: true },
    },
	{
		path: "/admin/user-roles",
		component: AdminUserRolesView,
		meta: { requiresAuth: true },
	},
	{
		path: "/admin/user-management",
		component: UserManagementView,
		meta: { requiresAuth: true },
	},
	{
		path: "/forbidden",
		component: ForbiddenView,
	},
	{
		path: "/:pathMatch(.*)*",
		name: "NotFound",
		component: NotFound,
	},
]);

/**
 * Create and configure the router instance
 */
export const createAppRouter = () => {
	return createRouter({
		history: createWebHistory(import.meta.env.BASE_URL),
		routes,
	});
};<|MERGE_RESOLUTION|>--- conflicted
+++ resolved
@@ -11,90 +11,72 @@
 
 import LandingPage from "@/pages/customer/LandingPage.vue";
 import Menu from "@/pages/customer/Menu.vue";
-<<<<<<< HEAD
-import ReviewOrder from "@/pages/customer/ReviewOrder.vue";
-=======
-// NOTE: Import the QR Code Generator component
-import TableQRCodeGenerator from "@/pages/admin/components/TableQRCodeGenerator.vue";
-
->>>>>>> c70d5a72
 
 /**
  * Route definitions for the application
  */
 const routes = setupLayouts([
-	{
-		path: "/",
-		component: LandingPage,
-	},
-	{
-		path: "/hero",
-		component: Hero,
-	},
-	{
-		path: "/auth",
-		component: Auth,
-	},
+  {
+    path: "/",
+    component: LandingPage,
+  },
+  {
+    path: "/hero",
+    component: Hero,
+  },
+  {
+    path: "/auth",
+    component: Auth,
+  },
 
-	{
-		path: "/customer/landing",
-		redirect: "/",
-	},
+  {
+    path: "/customer/landing",
+    redirect: "/",
+  },
 
-<<<<<<< HEAD
   {
     path: "/customer/menu",
     component: Menu,
   },
+
   {
-    path: "/customer/review-order",
-    component: ReviewOrder,
+    path: "/account/home",
+    component: Dashboard,
+    meta: { requiresAuth: true },
   },
-=======
-	{
-		path: "/customer/menu",
-		component: Menu,
-	},
->>>>>>> c70d5a72
-
-	{
-		path: "/account/home",
-		component: Dashboard,
-		meta: { requiresAuth: true },
-	},
-    {
-        path: "/admin/qr-generator",
-        name: "QRCodeGenerator",
-        component: TableQRCodeGenerator,
-        meta: { requiresAuth: true },
-    },
-	{
-		path: "/admin/user-roles",
-		component: AdminUserRolesView,
-		meta: { requiresAuth: true },
-	},
-	{
-		path: "/admin/user-management",
-		component: UserManagementView,
-		meta: { requiresAuth: true },
-	},
-	{
-		path: "/forbidden",
-		component: ForbiddenView,
-	},
-	{
-		path: "/:pathMatch(.*)*",
-		name: "NotFound",
-		component: NotFound,
-	},
+  {
+    path: "/admin/qr-generator",
+    name: "QRCodeGenerator",
+    component: TableQRCodeGenerator,
+    meta: { requiresAuth: true },
+  },
+  {
+    path: "/admin/user-roles",
+    component: AdminUserRolesView,
+    meta: { requiresAuth: true },
+  },
+  {
+    path: "/admin/user-management",
+    component: UserManagementView,
+    meta: { requiresAuth: true },
+  },
+  {
+    path: "/forbidden",
+    component: ForbiddenView,
+  },
+  {
+    path: "/:pathMatch(.*)*",
+    name: "NotFound",
+    component: NotFound,
+  },
 ]);
 
 /**
  * Create and configure the router instance
  */
 export const createAppRouter = () => {
-	return createRouter({
-		history: createWebHistory(import.meta.env.BASE_URL),
-		routes,
-	});
+  return createRouter({
+    history: createWebHistory(import.meta.env.BASE_URL),
+    routes,
+  });
 };